import copy
import os
from threading import Event

from opentrons import containers, drivers
<<<<<<< HEAD
=======
from opentrons.containers import Container
from opentrons.util import trace
>>>>>>> b48503f9
from opentrons.util.vector import Vector
from opentrons.util.log import get_logger
from opentrons.helpers import helpers
from opentrons.util.trace import MessageBroker
from opentrons.trackers import position_tracker, liquid_tracker
import opentrons.util.calibration_functions as calib
import opentrons.util.position_functions as pf

log = get_logger(__name__)
HEAD = 'head'


class InstrumentMosfet(object):
    """
    Provides access to MagBead's MOSFET.
    """

    def __init__(self, this_robot, mosfet_index):
        self.robot = this_robot
        self.mosfet_index = mosfet_index

    def engage(self):
        """
        Engages the MOSFET.
        """
        self.robot._driver.set_mosfet(self.mosfet_index, True)

    def disengage(self):
        """
        Disengages the MOSFET.
        """
        self.robot._driver.set_mosfet(self.mosfet_index, False)

    def wait(self, seconds):
        """
        Pauses protocol execution.

        Parameters
        ----------
        seconds : int
            Number of seconds to pause for.
        """
        self.robot._driver.wait(seconds)


class InstrumentMotor(object):
    """
    Provides access to Robot's head motor.
    """
    def __init__(self, this_robot, axis):
        self.robot = this_robot
        self.axis = axis

    def move(self, value, mode='absolute'):
        """
        Move plunger motor.

        Parameters
        ----------
        value : int
            A one-dimensional coordinate to move to.
        mode : {'absolute', 'relative'}
        """
        kwargs = {self.axis: value}
        self.robot._driver.move_plunger(
            mode=mode, **kwargs
        )

    def home(self):
        """
        Home plunger motor.
        """
        self.robot._driver.home(self.axis)

    def wait(self, seconds):
        """
        Wait.

        Parameters
        ----------
        seconds : int
            Number of seconds to pause for.
        """
        self.robot._driver.wait(seconds)

    def speed(self, rate):
        """
        Set motor speed.

        Parameters
        ----------
        rate : int
        """
        self.robot._driver.set_plunger_speed(rate, self.axis)
        return self


# noinspection PyPackageRequirements
class Robot(object):
    """
    This class is the main interface to the robot.

    Through this class you can can:
        * define your :class:`opentrons.Deck`
        * :meth:`connect` to Opentrons physical robot
        * :meth:`home` axis, move head (:meth:`move_to`)
        * :meth:`pause` and :func:`resume` the protocol run
        * set the :meth:`head_speed` of the robot

    Each Opentrons protocol is a Python script. When evaluated the script
    creates an execution plan which is stored as a list of commands in
    Robot's command queue.

    Here are the typical steps of writing the protocol:
        * Using a Python script and the Opentrons API load your
          containers and define instruments
          (see :class:`~opentrons.instruments.pipette.Pipette`).
        * Call :meth:`reset` to reset the robot's state and clear commands.
        * Write your instructions which will get converted
          into an execution plan.
        * Review the list of commands generated by a protocol
          :meth:`commands`.
        * :meth:`connect` to the robot and call :func:`run` it on a real robot.

    See :class:`Pipette` for the list of supported instructions.

    Examples
    --------
    >>> from opentrons import robot, instruments, containers
    >>> robot.reset() # doctest: +ELLIPSIS
    <opentrons.robot.robot.Robot object at ...>
    >>> plate = containers.load(load('96-flat', 'A1', 'plate')
    >>> p200 = instruments.Pipette(axis='b', max_volume=200)
    >>> p200.aspirate(200, plate[0]) # doctest: +ELLIPSIS
    <opentrons.instruments.pipette.Pipette object at ...>
    >>> robot.commands()
    ['Aspirating 200 at <Deck><Slot A1><Container plate><Well A1>']
    """

    def __init__(self):
        """
        Initializes a robot instance.

        Notes
        -----
        This class is a singleton. That means every time you call
        :func:`__init__` the same instance will be returned. There's
        only once instance of a robot.
        """

        self._commands = None  # []
        self.INSTRUMENT_DRIVERS_CACHE = {}

        self.can_pop_command = Event()
        self.can_pop_command.set()

        self.mode = None
        self.smoothie_drivers = {
            'live': None,
            'simulate': drivers.get_virtual_driver(
                options={'limit_switches': False}
            ),
            'simulate_switches': drivers.get_virtual_driver(
                options={'limit_switches': True}
            )
        }

        null_driver = drivers.get_virtual_driver()

        def _null(*args, **kwargs):
            return

        null_driver.move = _null
        null_driver.home = _null
        self.smoothie_drivers['null'] = null_driver

        self._driver = drivers.get_virtual_driver()
        self.disconnect()
        self.arc_height = 5
        self.cmds_total = None
        self.set_connection('simulate')
        self.reset()

    @helpers.not_app_run_safe
    def reset(self):
        """
        Resets the state of the robot and clears:
            * Deck
            * Instruments
            * Command queue
            * Runtime warnings

        """
        self._commands = []
        self._runtime_warnings = []

        self._previous_container = None

        message_broker = MessageBroker.get_instance()
        self.liquid_tracker = liquid_tracker.LiquidTracker(message_broker)
        self.position_tracker = position_tracker.PositionTracker(message_broker)
        self.position_tracker.create_root_object(HEAD, 0, 0, 0)

        self._deck = containers.Deck()
        self.setup_deck()

        self._instruments = {}


        # TODO: Shouldn't we make driver now about these things not robot ?
        self.axis_homed = {
            'x': False, 'y': False, 'z': False, 'a': False, 'b': False}

        return self

    def add_instrument(self, axis, instrument):
        """
        Adds instrument to a robot.

        Parameters
        ----------
        axis : str
            Specifies which axis the instruments is attached to.
        instrument : Instrument
            An instance of a :class:`Pipette` to attached to the axis.

        Notes
        -----
        A canonical way to add to add a Pipette to a robot is:

        ::

            from opentrons.instruments.pipette import Pipette
            p200 = Pipette(axis='a')

        This will create a pipette and call :func:`add_instrument`
        to attach the instrument.
        """
        axis = axis.upper()
        self._instruments[axis] = instrument
        self.position_tracker.track_object(HEAD, instrument, 1, 3, 2) #TODO: Create real pipette offsets
        self.liquid_tracker.track_liquid_holder(instrument)

    def add_warning(self, warning_msg):
        """
        Internal. Add a runtime warning to the queue.
        """
        self._runtime_warnings.append(warning_msg)

    def get_warnings(self):
        """
        Get current runtime warnings.

        Returns
        -------

        Runtime warnings accumulated since the last :func:`run`
        or :func:`simulate`.
        """
        return list(self._runtime_warnings)

    # TODO: remove because Magbead will be controlled by RPI
    def get_mosfet(self, mosfet_index):
        """
        Get MOSFET for a MagBead (URL).

        Parameters
        ----------
        mosfet_index : int
            Number of a MOSFET on MagBead.

        Returns
        -------
        Instance of :class:`InstrumentMosfet`.
        """
        instr_type = 'mosfet'
        key = (instr_type, mosfet_index)

        motor_obj = self.INSTRUMENT_DRIVERS_CACHE.get(key)
        if not motor_obj:
            motor_obj = InstrumentMosfet(self, mosfet_index)
            self.INSTRUMENT_DRIVERS_CACHE[key] = motor_obj
        return motor_obj

    def get_motor(self, axis):
        """
        Get robot's head motor.

        Parameters
        ----------
        axis : {'a', 'b'}
            Axis name. Please check stickers on robot's gantry for the name.
        """
        instr_type = 'instrument'
        key = (instr_type, axis)

        motor_obj = self.INSTRUMENT_DRIVERS_CACHE.get(key)
        if not motor_obj:
            motor_obj = InstrumentMotor(self, axis)
            self.INSTRUMENT_DRIVERS_CACHE[key] = motor_obj
        return motor_obj

    def flip_coordinates(self, coordinates):
        """
        Flips between Deck and Robot coordinate systems.

        TODO: Add image explaining coordinate systems.
        """
        dimensions = self._driver.get_dimensions()
        return helpers.flip_coordinates(coordinates, dimensions)

    @helpers.not_app_run_safe
    def connect(self, port=None, options=None):
        """
        Connects the robot to a serial port.

        Parameters
        ----------
        port : str
            OS-specific port name or ``'Virtual Smoothie'``
        options : dict
            if :attr:`port` is set to ``'Virtual Smoothie'``, provide
            the list of options to be passed to :func:`get_virtual_device`

        Returns
        -------
        ``True`` for success, ``False`` for failure.
        """
        device = None
        if not port or port == drivers.VIRTUAL_SMOOTHIE_PORT:
            device = drivers.get_virtual_driver(options)
        else:
            device = drivers.get_serial_driver(port)

        self._driver = device
        self.smoothie_drivers['live'] = device

        # set virtual smoothie do have same dimensions as real smoothie
        ot_v = device.ot_version
        self.smoothie_drivers['simulate'].ot_version = ot_v
        self.smoothie_drivers['simulate_switches'].ot_version = ot_v
        self.smoothie_drivers['null'].ot_version = ot_v

    def _update_axis_homed(self, *args):
        for a in args:
            for letter in a:
                if letter.lower() in self.axis_homed:
                    self.axis_homed[letter.lower()] = True

    def home(self, *args, **kwargs):
        """
        Home robot's head and plunger motors.

        Parameters
        ----------
        *args :
            A string with axes to home. For example ``'xyz'`` or ``'ab'``.

            If no arguments provided home Z-axis then X, Y, B, A

        Notes
        -----
        Sometimes while executing a long protocol,
        a robot might accumulate precision
        error and it is recommended to home it. In this scenario, add
        ``robot.home('xyzab')`` into your script.

        Examples
        --------
        >>> from opentrons import Robot
        >>> robot.connect('Virtual Smoothie')
        >>> robot.home()
        """
        self._driver.calm_down()
        if args:
            self._update_axis_homed(*args)
            self._driver.home(*args)
        else:
            self._update_axis_homed('xyzab')
            self._driver.home('z')
            self._driver.home('x', 'y', 'b', 'a')

    @traceable('add-command')
    def add_command(self, command):
<<<<<<< HEAD
=======
        if self.mode == 'live':
            cmd_run_event = {'caller': 'ui'}
            cmd_run_event['mode'] = 'live'
            cmd_run_event['name'] = 'command-run'
            cmd_run_event.update({
                'command_description': command,
                'command_index': len(self._commands),
                'commands_total': self.cmds_total
            })

            trace.MessageBroker.get_instance().publish('system-action', cmd_run_event)
>>>>>>> b48503f9
        self._commands.append(command)

    @helpers.not_app_run_safe
    def move_head(self, *args, **kwargs):

        self._driver.move_head(*args, **kwargs)

    @helpers.not_app_run_safe
    def move_plunger(self, *args, **kwargs):
        self._driver.move_plunger(*args, **kwargs)

    def head_speed(self, *args, **kwargs):
        """
        Set the XY axis speeds of the robot, set in millimeters per minute

        Parameters
        ----------
        rate : int
            An integer setting the mm/minute rate of the X and Y axis.
            Speeds too fast (around 6000 and higher) will cause the robot
            to skip step, be careful when using this method

        Examples
        --------
        >>> from opentrons import robot
        >>> robot.connect('Virtual Smoothie')
        >>> robot.home()
        >>> robot.head_speed(4500)
        >>> robot.move_head(x=200, y=200)
        """
        self._driver.set_speed(*args, **kwargs)

    @MessageBroker.traceable('instrument_action', 'move-to')
    def move_to(self, location, instrument=HEAD, strategy='arc', **kwargs):
        """
        Move an instrument to a coordinate, container or a coordinate within
        a container.

        Parameters
        ----------
        location : one of the following:
            1. :class:`Placeable` (i.e. Container, Deck, Slot, Well) — will
            move to the origin of a container.
            2. :class:`Vector` move to the given coordinate in Deck coordinate
            system.
            3. (:class:`Placeable`, :class:`Vector`) move to a given coordinate
            within object's coordinate system.

        instrument :
            Instrument to move relative to. If ``None``, move relative to the
            center of a gantry.

        strategy : {'arc', 'direct'}
            ``arc`` : move to the point using arc trajectory
            avoiding obstacles.

            ``direct`` : move to the point in a straight line.

        Examples
        --------
        >>> from opentrons import Robot
        >>> robot.reset() # doctest: +ELLIPSIS
        <opentrons.robot.robot.Robot object at ...>
        >>> robot.connect('Virtual Smoothie')
        >>> robot.home()
        >>> plate = robot.add_container('96-flat', 'A1', 'plate')
        >>> robot.move_to(plate[0])
        >>> robot.move_to(plate[0].top())
        """


        placeable, coordinates = containers.unpack_location(location)

        # because the top position is what is tracked, this checks if there's an offset
        offset = coordinates - placeable.top()[1]
        target = self.position_tracker[placeable].position + offset.coordinates

        coordinates = pf.target_pos_for_instrument_positioning(self.position_tracker, HEAD, instrument, *target)

        # if instrument:
        #     coordinates = instrument.calibrator.convert(
        #         placeable,
        #         coordinates)
        # # else:
        #     coordinates += placeable.coordinates(placeable.get_deck())



        print("MOVE TO HEIGHT: {}".format(coordinates[2]))
        if strategy == 'arc':
            arc_coords = self._create_arc(coordinates, placeable)
            for coord in arc_coords:
                self._driver.move_head(**coord)
        elif strategy == 'direct':

            self._driver.move_head(
                x=coordinates[0],
                y=coordinates[1],
                z=coordinates[2]
            )
        else:
            raise RuntimeError(
                'Unknown move strategy: {}'.format(strategy))

<<<<<<< HEAD
    def _calibrated_max_dimension(self, container=None, instrument=None):
        """
        Returns a Vector, each axis being the calibrated maximum
        for all instruments
        """
        if not self._instruments or not self.get_containers():
            if container:
                return container.max_dimensions(self._deck)
            return self._deck.max_dimensions(self._deck)

        def _max_per_instrument(placeable, inst):
            """
            Returns list of Vectors, one for each Instrument's farthest
            calibrated coordinate for the supplied placeable
            """
            if inst:
                return [
                    instrument.calibrator.convert(
                        placeable,
                        placeable.max_dimensions(placeable)
                    )
                ]
            return [
                instrument.calibrator.convert(
                    placeable,
                    placeable.max_dimensions(placeable)
                )
                for instrument in self._instruments.values()
            ]

        container_max_coords = []
        if container:
            container_max_coords = _max_per_instrument(container, instrument)
        else:
            for c in self.get_containers():
                container_max_coords += _max_per_instrument(c, instrument)

        max_coords = [
            max(
                container_max_coords,
                key=lambda coordinates: coordinates[axis]
            )[axis]
            for axis in range(3)
        ]

        return Vector(max_coords)

    def _create_arc(self, destination, placeable=None, instrument=None):
=======
    def _create_arc(self, destination, placeable=None):
>>>>>>> b48503f9
        """
        Returns a list of coordinates to arrive to the destination coordinate
        """
        this_container = None
        if isinstance(placeable, containers.Well):
            this_container = placeable.get_parent()
        elif isinstance(placeable, containers.WellSeries):
            this_container = placeable.get_parent()
        elif isinstance(placeable, containers.Container):
            this_container = placeable

        tallest_z = self.position_tracker.max_z_in_subtree(self._deck)
        travel_height = tallest_z + self.arc_height

        _, _, robot_max_z = self._driver.get_dimensions()
        arc_top = min(travel_height, robot_max_z)
        arrival_z = min(destination[2], robot_max_z)

        self._previous_container = this_container

        return [
            {'z': arc_top},
            {'x': destination[0], 'y': destination[1]},
            {'z': arrival_z}
        ]

    @property
    def actions(self):
        """
        Return a copy of a raw list of commands in the Robot's queue.
        """
        return copy.deepcopy(self._commands)

    def commands(self):
        """
        Access the human-readable list of commands in the robot's queue.

        Returns
        -------
        A list of string values for each command in the queue, for example:

        ``'Aspirating 200uL at <Deck>/<Slot A1>/<Container plate>/<Well A1>'``
        """
        return self._commands

    def prepare_for_run(self):
        """
        Internal. Prepare for a Robot's run.
        """
        if not self._driver.is_connected():
            raise RuntimeWarning('Please connect to the robot')

        self._runtime_warnings = []

        if not self._instruments:
            self.add_warning('No instruments added to robot')
        if not self._commands:
            self.add_warning('No commands added to robot')

        for instrument in self._instruments.values():
            instrument.reset()

    def set_connection(self, mode):
        self.mode = mode
        if mode not in self.smoothie_drivers:
            raise ValueError(
                'mode expected to be "live", "simulate_switches", '
                '"null" or "simulate", {} provided'.format(mode)
            )

        d = self.smoothie_drivers[mode]

        # set VirtualSmoothie's coordinates to be the same as physical robot
        if d and d.is_simulating():
            if self._driver and self._driver.is_connected():
                d.connection.serial_port.set_position_from_arguments({
                    ax.upper(): val
                    for ax, val in self._driver.get_current_position().items()
                })

        self._driver = d
        if self._driver and not self._driver.is_connected():
            self._driver.toggle_port()

    @helpers.not_app_run_safe
    def disconnect(self):
        """
        Disconnects from the robot.
        """
        if self._driver:
            self._driver.disconnect()

        self.axis_homed = {
            'x': False, 'y': False, 'z': False, 'a': False, 'b': False}

    def get_deck_slot_types(self):
        return 'slots'

    def get_slot_offsets(self):
        """
        col_offset
        - from bottom left corner of A to bottom corner of B

        row_offset
        - from bottom left corner of 1 to bottom corner of 2

        TODO: figure out actual X and Y offsets (from origin)
        """
        SLOT_OFFSETS = {
            'slots': {
                'x_offset': 10,
                'y_offset': 10,
                'col_offset': 91,
                'row_offset': 134.5
            }
        }
        slot_settings = SLOT_OFFSETS.get(self.get_deck_slot_types())
        row_offset = slot_settings.get('row_offset')
        col_offset = slot_settings.get('col_offset')
        x_offset = slot_settings.get('x_offset')
        y_offset = slot_settings.get('y_offset')
        return (row_offset, col_offset, x_offset, y_offset)

    def get_max_robot_rows(self):
        # TODO: dynamically figure out robot rows
        return 3

    def add_slots_to_deck(self):
        robot_rows = self.get_max_robot_rows()
        row_offset, col_offset, x_offset, y_offset = self.get_slot_offsets()

        for col_index, col in enumerate('ABCDE'):
            for row_index, row in enumerate(range(1, robot_rows + 1)):
                properties = {
                    'width': col_offset,
                    'length': row_offset,
                    'height': 0
                }
                slot = containers.Slot(properties=properties)
                slot_coordinates = (
                    (col_offset * col_index) + x_offset,
                    (row_offset * row_index) + y_offset,
                    0  # TODO: should z always be zero?
                )
                slot_name = "{}{}".format(col, row)
                self._deck.add(slot, slot_name, slot_coordinates)

    def setup_deck(self):
        self.add_slots_to_deck()
        # Setup Deck as root object for position tracker
        self.position_tracker.create_root_object(
            self._deck, *self._deck.coordinates()
        )

        for slot in self._deck:
            self.position_tracker.track_object(
                self._deck,
                slot,
                *slot.coordinates()
            )

    @property
    def deck(self):
        return self._deck

    def get_instruments_by_name(self, name):
        res = []
        for k, v in self.get_instruments():
            if v.name == name:
                res.append((k, v))

        return res

    def get_instruments(self, name=None):
        """
        :returns: sorted list of (axis, instrument)
        """
        if name:
            return self.get_instruments_by_name(name)

        return sorted(
            self._instruments.items(), key=lambda s: s[0].lower())

    def get_containers(self):
        """
        Returns all containers currently on the deck.
        """
        return self._deck.containers()

    def add_container(self, container_name, slot, label=None, share=False):
        if not label:
            label = container_name
        container = containers.get_persisted_container(container_name)
        container.properties['type'] = container_name
        if self._deck[slot].has_children() and not share:
            raise RuntimeWarning(
                'Slot {0} has child. Use "containers.load(\'{1}\', \'{2}\', share=True)"'.format(  # NOQA
                    slot, container_name, slot))
        else:
            self._deck[slot].add(container, label)

        self._add_container_to_position_tracker(container)
        self._add_wells_to_liquid_tracker(container)

        # if a container is added to Deck AFTER a Pipette, the Pipette's
        # Calibrator must update to include all children of Deck
        for _, instr in self.get_instruments():
            if hasattr(instr, 'update_calibrator'):
                instr.update_calibrator()
        return container

    def _add_container_to_position_tracker(self, container : Container):
        """
        Add container and child wells to position tracker. Sets container.parent
        (slot) as position tracker parent
        """
        self.position_tracker.track_object(
            container.parent, container, *container.coordinates()
        )
        for well in container:
            self.position_tracker.track_object(
                container,
                well,
                *well.coordinates()
            )
    def _add_wells_to_liquid_tracker(self, container : Container):
        for well in container:
            self.liquid_tracker.track_liquid_holder(well)


    def clear_commands(self):
        """
        Clear Robot's command queue.
        """
        self._previous_container = None
        self._commands = []

    def pause(self):
        """
        Pauses execution of the protocol. Use :meth:`resume` to resume
        """
        self.can_pop_command.clear()
        self._driver.pause()

    def stop(self):
        """
        Stops execution of the protocol.
        """
        self._driver.stop()
        self.can_pop_command.set()

    def resume(self):
        """
        Resume execution of the protocol after :meth:`pause`
        """
        self.can_pop_command.set()
        self._driver.resume()

    def halt(self):
        """
        Stops execution of both the protocol and the Smoothie board immediately
        """
        self._driver.halt()
        self.can_pop_command.set()

    def get_serial_ports_list(self):
        ports = []
        # TODO: Store these settings in config
        if os.environ.get('ENABLE_VIRTUAL_SMOOTHIE', '').lower() == 'true':
            ports = [drivers.VIRTUAL_SMOOTHIE_PORT]
        ports.extend(drivers.get_serial_ports_list())
        return ports

    def is_connected(self):
        if not self._driver:
            return False
        return self._driver.is_connected()

    def is_simulating(self):
        if not self._driver:
            return False
        return self._driver.is_simulating()

    def get_connected_port(self):
        return self._driver.get_connected_port()

    def versions(self):
        # TODO: Store these versions in config
        compatible = self._driver.versions_compatible()
        return {
            'firmware': {
                'version': self._driver.get_firmware_version(),
                'compatible': compatible['firmware']
            },
            'config': {
                'version': self._driver.get_config_version(),
                'compatible': compatible['config']
            },
            'ot_version': {
                'version': self._driver.get_ot_version(),
                'compatible': compatible['ot_version']
            }
        }

    def diagnostics(self):
        """
        Access diagnostics information for the robot.

        Returns
        -------
        Dictionary with the following keys:
            * ``axis_homed`` — axis that are currently in home position.
            * ``switches`` — end stop switches currently hit.
            * ``steps_per_mm`` — steps per millimeter calibration
            values for ``x`` and ``y`` axis.
        """
        # TODO: Store these versions in config
        return {
            'axis_homed': self.axis_homed,
            'switches': self._driver.get_endstop_switches(),
            'steps_per_mm': {
                'x': self._driver.get_steps_per_mm('x'),
                'y': self._driver.get_steps_per_mm('y')
            }
        }



    def comment(self, msg):
        self.add_command(msg)

    def calibrate_container_with_instrument(self, container, instrument):
        tracked_position = self.position_tracker[container[0]].position
        true_position    = self.position_tracker[instrument[0]].position
        calib.calibrate_container_with_delta(container,
                                             self.position_tracker,
                                             **(tracked_position-true_position))<|MERGE_RESOLUTION|>--- conflicted
+++ resolved
@@ -3,11 +3,7 @@
 from threading import Event
 
 from opentrons import containers, drivers
-<<<<<<< HEAD
-=======
 from opentrons.containers import Container
-from opentrons.util import trace
->>>>>>> b48503f9
 from opentrons.util.vector import Vector
 from opentrons.util.log import get_logger
 from opentrons.helpers import helpers
@@ -208,14 +204,14 @@
 
         message_broker = MessageBroker.get_instance()
         self.liquid_tracker = liquid_tracker.LiquidTracker(message_broker)
-        self.position_tracker = position_tracker.PositionTracker(message_broker)
+        self.position_tracker = position_tracker\
+            .PositionTracker(message_broker)
         self.position_tracker.create_root_object(HEAD, 0, 0, 0)
 
         self._deck = containers.Deck()
         self.setup_deck()
 
         self._instruments = {}
-
 
         # TODO: Shouldn't we make driver now about these things not robot ?
         self.axis_homed = {
@@ -248,7 +244,8 @@
         """
         axis = axis.upper()
         self._instruments[axis] = instrument
-        self.position_tracker.track_object(HEAD, instrument, 1, 3, 2) #TODO: Create real pipette offsets
+        # TODO: Create real pipette offsets
+        self.position_tracker.track_object(HEAD, instrument, 1, 3, 2)
         self.liquid_tracker.track_liquid_holder(instrument)
 
     def add_warning(self, warning_msg):
@@ -390,10 +387,8 @@
             self._driver.home('z')
             self._driver.home('x', 'y', 'b', 'a')
 
-    @traceable('add-command')
+    @MessageBroker.traceable('add-command')
     def add_command(self, command):
-<<<<<<< HEAD
-=======
         if self.mode == 'live':
             cmd_run_event = {'caller': 'ui'}
             cmd_run_event['mode'] = 'live'
@@ -404,8 +399,8 @@
                 'commands_total': self.cmds_total
             })
 
-            trace.MessageBroker.get_instance().publish('system-action', cmd_run_event)
->>>>>>> b48503f9
+            MessageBroker.get_instance().publish(
+                'system-action', cmd_run_event)
         self._commands.append(command)
 
     @helpers.not_app_run_safe
@@ -476,14 +471,15 @@
         >>> robot.move_to(plate[0].top())
         """
 
-
         placeable, coordinates = containers.unpack_location(location)
 
-        # because the top position is what is tracked, this checks if there's an offset
+        # because the top position is what is tracked,
+        # this checks if there's an offset
         offset = coordinates - placeable.top()[1]
         target = self.position_tracker[placeable].position + offset.coordinates
 
-        coordinates = pf.target_pos_for_instrument_positioning(self.position_tracker, HEAD, instrument, *target)
+        coordinates = pf.target_pos_for_instrument_positioning(
+            self.position_tracker, HEAD, instrument, *target)
 
         # if instrument:
         #     coordinates = instrument.calibrator.convert(
@@ -491,8 +487,6 @@
         #         coordinates)
         # # else:
         #     coordinates += placeable.coordinates(placeable.get_deck())
-
-
 
         print("MOVE TO HEIGHT: {}".format(coordinates[2]))
         if strategy == 'arc':
@@ -510,7 +504,6 @@
             raise RuntimeError(
                 'Unknown move strategy: {}'.format(strategy))
 
-<<<<<<< HEAD
     def _calibrated_max_dimension(self, container=None, instrument=None):
         """
         Returns a Vector, each axis being the calibrated maximum
@@ -559,9 +552,6 @@
         return Vector(max_coords)
 
     def _create_arc(self, destination, placeable=None, instrument=None):
-=======
-    def _create_arc(self, destination, placeable=None):
->>>>>>> b48503f9
         """
         Returns a list of coordinates to arrive to the destination coordinate
         """
@@ -773,10 +763,10 @@
                 instr.update_calibrator()
         return container
 
-    def _add_container_to_position_tracker(self, container : Container):
-        """
-        Add container and child wells to position tracker. Sets container.parent
-        (slot) as position tracker parent
+    def _add_container_to_position_tracker(self, container: Container):
+        """
+        Add container and child wells to position tracker.
+        Sets container.parent (slot) as position tracker parent
         """
         self.position_tracker.track_object(
             container.parent, container, *container.coordinates()
@@ -787,10 +777,10 @@
                 well,
                 *well.coordinates()
             )
-    def _add_wells_to_liquid_tracker(self, container : Container):
+
+    def _add_wells_to_liquid_tracker(self, container: Container):
         for well in container:
             self.liquid_tracker.track_liquid_holder(well)
-
 
     def clear_commands(self):
         """
@@ -888,14 +878,13 @@
             }
         }
 
-
-
     def comment(self, msg):
         self.add_command(msg)
 
     def calibrate_container_with_instrument(self, container, instrument):
         tracked_position = self.position_tracker[container[0]].position
-        true_position    = self.position_tracker[instrument[0]].position
-        calib.calibrate_container_with_delta(container,
-                                             self.position_tracker,
-                                             **(tracked_position-true_position))+        true_position = self.position_tracker[instrument[0]].position
+        calib.calibrate_container_with_delta(
+            container,
+            self.position_tracker,
+            **(tracked_position-true_position))