import configparser
import glob
import os
import pkg_resources
import sys

import serial

from opentrons.util.log import get_logger
from opentrons.drivers import connection
from opentrons.drivers.smoothie_drivers.v1_2_0.driver \
    import SmoothieDriver_1_2_0
from opentrons.drivers.smoothie_drivers.v2_0_0.driver \
    import SmoothieDriver_2_0_0
from opentrons.drivers.smoothie_drivers.v1_2_0.virtual_smoothie \
    import VirtualSmoothie_1_2_0
from opentrons.drivers.smoothie_drivers.v2_0_0.virtual_smoothie \
    import VirtualSmoothie_2_0_0


__all__ = [
]


drivers_by_version = {
    'v1.0.5': SmoothieDriver_1_2_0,
    'edge-1c222d9NOMSD': SmoothieDriver_2_0_0
}
virtual_smoothies_by_version = {
    'v1.0.5': VirtualSmoothie_1_2_0,
    'edge-1c222d9NOMSD': VirtualSmoothie_2_0_0
}


VIRTUAL_SMOOTHIE_PORT = 'Virtual Smoothie'

SMOOTHIE_DEFAULTS_DIR = pkg_resources.resource_filename(
    'opentrons.config', 'smoothie')
SMOOTHIE_DEFAULTS_FILE = os.path.join(
    SMOOTHIE_DEFAULTS_DIR, 'smoothie-defaults.ini')
SMOOTHIE_VIRTUAL_CONFIG_FILE = os.path.join(
    SMOOTHIE_DEFAULTS_DIR, 'config_one_pro_plus')
SMOOTHIE_DEFAULTS = configparser.ConfigParser()
SMOOTHIE_DEFAULTS.read(SMOOTHIE_DEFAULTS_FILE)


log = get_logger(__name__)


def get_serial_ports_list():
    """ Lists serial port names

        :raises EnvironmentError:
            On unsupported or unknown platforms
        :returns:
            A list of the serial ports available on the system
    """
    if sys.platform.startswith('win'):
        ports = ['COM%s' % (i + 1) for i in range(256)]
    elif (sys.platform.startswith('linux') or
          sys.platform.startswith('cygwin')):
        # this excludes your current terminal "/dev/tty"
        ports = glob.glob('/dev/tty*')
    elif sys.platform.startswith('darwin'):
        ports = glob.glob('/dev/tty.*')
    else:
        raise EnvironmentError('Unsupported platform')

    result = []
    port_filter = {'usbmodem', 'usbserial', 'COM', 'ACM', 'USB'}
    for port in ports:
        try:
            if any([f in port for f in port_filter]):
                s = serial.Serial()
                c = connection.Connection(
                    s, port=port, baudrate=115200, timeout=0.01)
                c.open()
                result.append(port)
        except Exception as e:
            log.debug(
                'Exception in testing port {}'.format(port))
            log.debug(e)
    return result


def get_virtual_driver(options={}):

    default_options = {
        'config_file_path': SMOOTHIE_VIRTUAL_CONFIG_FILE,
        'limit_switches': True,
        'firmware': 'edge-1c222d9NOMSD',
        'config': {
            'ot_version': 'one_pro_plus',
            'version': 'v2.0.0',    # config version
            'alpha_steps_per_mm': 80.0,
            'beta_steps_per_mm': 80.0,
            'gamma_steps_per_mm': 400
        }
    }

    if options:
        default_options['config'].update(options.get('config', {}))
        options['config'] = default_options['config']
        default_options.update(options)

    version_name = default_options.get('firmware')
    vs_class = virtual_smoothies_by_version.get(version_name)
    if not vs_class:
        raise RuntimeError(
            'No virtual smoothie version {}'.format(version_name))

    vs = vs_class(default_options)
    c = connection.Connection(vs, port=VIRTUAL_SMOOTHIE_PORT, timeout=0)
    return get_driver(c)


def get_serial_driver(port):
    s = serial.Serial()
    c = connection.Connection(s, port=port, baudrate=115200, timeout=0.01)
    return get_driver(c)


def get_driver(c):
    driver_class = drivers_by_version.get(get_version(c))
<<<<<<< HEAD
    log.debug(driver_class)
    if not driver_class:
=======
    if driver_class:
        d = driver_class(SMOOTHIE_DEFAULTS)
        d.connect(c)
        return d
    else:
>>>>>>> 94bcadc0
        raise RuntimeError(
            'Can not read version from port "{}"'.format(c.name()))


def get_version(c):
    c.open()
    c.serial_pause()
    c.flush_input()
    c.write_string('version \r\n')
<<<<<<< HEAD
    c.wait_for_data(timeout=3)
    response = c.readline_string()
    log.debug("VERSION RESPONSE: %s" % response)
=======
    response = c.readline_string(timeout=3)
>>>>>>> 94bcadc0
    c.flush_input()
    c.close()

    # {"version":v1.0.5}
    v = response.split(':')[-1][:-1]
    if v in drivers_by_version:
        return v

    # Build version: BRANCH-HASH, Build date: Mar 18 2017 21:15:21, MCU: LPC1769, System Clock: 120MHz  # noqa
    #   CNC Build 6 axis
    #   6 axis
    # ok
    v = response.split(',')[0].split(' ')[-1]  # BRANCH-HASH
    if v in drivers_by_version:
        return v<|MERGE_RESOLUTION|>--- conflicted
+++ resolved
@@ -122,16 +122,11 @@
 
 def get_driver(c):
     driver_class = drivers_by_version.get(get_version(c))
-<<<<<<< HEAD
-    log.debug(driver_class)
-    if not driver_class:
-=======
     if driver_class:
         d = driver_class(SMOOTHIE_DEFAULTS)
         d.connect(c)
         return d
     else:
->>>>>>> 94bcadc0
         raise RuntimeError(
             'Can not read version from port "{}"'.format(c.name()))
 
@@ -141,13 +136,7 @@
     c.serial_pause()
     c.flush_input()
     c.write_string('version \r\n')
-<<<<<<< HEAD
-    c.wait_for_data(timeout=3)
-    response = c.readline_string()
-    log.debug("VERSION RESPONSE: %s" % response)
-=======
     response = c.readline_string(timeout=3)
->>>>>>> 94bcadc0
     c.flush_input()
     c.close()
 
