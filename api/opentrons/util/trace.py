--- conflicted
+++ resolved
@@ -1,6 +1,6 @@
 from functools import wraps
 import inspect
-# from opentrons.containers import Well
+
 
 def traceable(topic, name=None):
     def _traceable(f):
@@ -26,7 +26,7 @@
 
             # args_dict = {k: str(v) for k, v in args_dict.items()}
 
-            broker.notify_of_object_state_change({
+            broker.notify({
                 'name': name,
                 'function': f.__qualname__,
                 'arguments': args_dict,
@@ -35,95 +35,6 @@
             return res
         return decorated
 
-<<<<<<< HEAD
-    if len(args) == 1 and callable(args[0]):
-        # No event name override in the args:
-        # @traceable
-        # def foo()
-        f, = args
-        name = f.__qualname__
-        return _traceable(f)
-    else:
-        # Event name is overriden:
-        # @traceable('event-foo')
-        # def foo()
-        name, = args
-        return _traceable
-
-def objects_from_args(arguments):
-    print(arguments)
-
-def parse_event(command_info):
-    '''
-    This takes in the command_info from an event and
-    returns an iterable of objects that should receive the data,
-    an event_name and a cleaned dict of the data to send
-
-    :param command_info:
-    :return objects to dispatch to, name of event, and event_info to send:
-    '''
-    objects = []
-    name, event_info = None, None
-
-    name = command_info['name']
-    args = command_info.get('arguments', None)
-
-    if name == 'dispense': #dispense events should only occur in a well
-        well, pipette = args['well'], args['self']
-        liquids = pipette._state['liquids']
-        objects.extend([pipette, well])
-        event_info = {'volume': args['volume'],
-                      'liquids': liquids}
-
-    elif name == 'aspirate': #dispense events should only occur from a well
-        well, pipette = args['well'], args['self']
-        volume = args['volume']
-        liquids = well._state['liquids']
-        objects.extend([pipette, well])
-        event_info = {'volume': volume,
-                      'liquids': liquids}
-
-    return objects, name, event_info
-
-class EventBroker(object):
-    _instance = None
-
-    def __init__(self):
-        # state change handlers for objects that hold and manage state
-        # keys are object id's and values are state_change handlers
-        self._tracked_objects = {}
-        # general notifiers - currently used for sending notifications to the UI
-        self._occurrence_notifiers = []
-
-    def add_object_and_state_handler(self, object, handler):
-        self._tracked_objects.update({id(object): handler})
-
-    def add_occurrence_handler(self, handler):
-        self._occurrence_notifiers.append(handler)
-
-    def remove_tracked_object(self, f):
-        self._tracked_objects.pop(id(f))
-
-    def notify_of_object_state_change(self, command_info):
-        '''
-        Passes information about tracked operations
-         to the state handlers of the objects that they
-         affect
-        '''
-        objects, event_name, event_info \
-            = parse_event(command_info)
-        if objects:
-            [self._tracked_objects[id(object)](event_name, event_info)
-             for object in objects]
-
-    def notify_of_event(self, command_info):
-        '''
-        :param command_info: formatted message from the notifying event
-        :return: None
-        '''
-        for callback in self._occurrence_notifiers:
-            callback(command_info)
-=======
     name = name or topic
     return _traceable
 
@@ -150,7 +61,6 @@
             subscriber(message)
         message = "Topic: {} \n Message: {}".format(topic, message)
 
->>>>>>> 2ba5373e
 
 
     @classmethod
