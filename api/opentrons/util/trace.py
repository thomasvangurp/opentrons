from functools import wraps
import inspect
import tempfile as tmpfs
import os


<<<<<<< HEAD
def traceable(*args):
    def _traceable(f):
        @wraps(f)
        def decorated(*args, **kwargs):
            res = f(*args, **kwargs)
            broker = EventBroker.get_instance()

            # Create the initial dictionary with args that have defaults
            args_dict = {}

            if inspect.getargspec(f).defaults:
                args_dict = dict(
                    zip(
                        reversed(inspect.getargspec(f).args),
                        reversed(inspect.getargspec(f).defaults)))

            # Update / insert values for positional args
            args_dict.update(dict(zip(inspect.getargspec(f).args, args)))

            # Update it with values for named args
            args_dict.update(kwargs)

            # args_dict = {k: str(v) for k, v in args_dict.items()}

            broker.notify({
                'name': name,
                'function': f.__qualname__,
                'arguments': args_dict,
                'result': res
            })
            return res
        return decorated

    if len(args) == 1 and callable(args[0]):
        # No event name override in the args:
        # @traceable
        # def foo()
        f, = args
        name = f.__qualname__
        return _traceable(f)
    else:
        # Event name is overridden:
        # @traceable('event-foo')
        # def foo()
        name, = args
        return _traceable


class EventBroker(object):
    _instance = None
=======
# TODO: Create a nice logging mechanism looking at messages.
# This mechanism could be a constant write to a file (named using the topic)
#  in the temp_fs that would just write every message. Maybe it would also enumerate them
#  so they could be logically linked together during debugging.

TEMP_FILES_PATH = '/Users/jaredgreene/OpenTrons/opentrons-api/api/opentrons'

>>>>>>> b48503f9



class MessageBroker(object):
    _instance = None

    def __init__(self):
        self.topics_and_funcs = {}
        self.topic_temp_files = {}
        self.topic_temp_files['topics']      = tmpfs.NamedTemporaryFile(prefix='Topics_', dir='.')
        self.topic_temp_files['subscribers'] = tmpfs.NamedTemporaryFile(prefix='Subscribers_', dir='.')

    def write_to_temp_file(self, topic, msg):
        file = self.topic_temp_files[topic].file
        file.write((str(msg) + '\n').encode())
        file.flush()

    def subscribe(self, topic, func):
        subscription_info = topic + ': ' + repr(func)
        self.write_to_temp_file('subscribers', subscription_info)
        if topic in self.topics_and_funcs:
            self.topics_and_funcs.get(topic).append(func)
        else:
            self.topics_and_funcs[topic] = [func]
            self.write_to_temp_file('topics', topic)
            self.topic_temp_files[topic] = tmpfs.NamedTemporaryFile(prefix= topic +'_', dir='.')


    def remove(self, topic, func):
        self.listeners[topic].remove(func)

    def publish(self, topic, message):
        if topic not in self.topics_and_funcs:
            return
        self.write_to_temp_file(topic, message)
        for subscriber in self.topics_and_funcs[topic]:
            subscriber(message)


    @classmethod
    def get_instance(cls):
        if not cls._instance:
            cls._instance = MessageBroker()
        return cls._instance

    def traceable(self, topic, name=None):
        def _traceable(f):
            @wraps(f)
            def decorated(*args, **kwargs):
                res = f(*args, **kwargs)

                # Create the initial dictionary with args that have defaults
                args_dict = {}

                if inspect.getargspec(f).defaults:
                    args_dict = dict(
                        zip(
                            reversed(inspect.getargspec(f).args),
                            reversed(inspect.getargspec(f).defaults)))

                # Update / insert values for positional args
                args_dict.update(dict(zip(inspect.getargspec(f).args, args)))

                # Update it with values for named args
                args_dict.update(kwargs)

                # args_dict = {k: str(v) for k, v in args_dict.items()}

                MessageBroker.get_instance().publish(topic, {
                    'name': name,
                    'function': f.__qualname__,
                    'arguments': args_dict,
                    'result': res
                })
                return res

            return decorated

        name = name or topic
        return _traceable<|MERGE_RESOLUTION|>--- conflicted
+++ resolved
@@ -1,70 +1,14 @@
 from functools import wraps
 import inspect
 import tempfile as tmpfs
-import os
 
-
-<<<<<<< HEAD
-def traceable(*args):
-    def _traceable(f):
-        @wraps(f)
-        def decorated(*args, **kwargs):
-            res = f(*args, **kwargs)
-            broker = EventBroker.get_instance()
-
-            # Create the initial dictionary with args that have defaults
-            args_dict = {}
-
-            if inspect.getargspec(f).defaults:
-                args_dict = dict(
-                    zip(
-                        reversed(inspect.getargspec(f).args),
-                        reversed(inspect.getargspec(f).defaults)))
-
-            # Update / insert values for positional args
-            args_dict.update(dict(zip(inspect.getargspec(f).args, args)))
-
-            # Update it with values for named args
-            args_dict.update(kwargs)
-
-            # args_dict = {k: str(v) for k, v in args_dict.items()}
-
-            broker.notify({
-                'name': name,
-                'function': f.__qualname__,
-                'arguments': args_dict,
-                'result': res
-            })
-            return res
-        return decorated
-
-    if len(args) == 1 and callable(args[0]):
-        # No event name override in the args:
-        # @traceable
-        # def foo()
-        f, = args
-        name = f.__qualname__
-        return _traceable(f)
-    else:
-        # Event name is overridden:
-        # @traceable('event-foo')
-        # def foo()
-        name, = args
-        return _traceable
-
-
-class EventBroker(object):
-    _instance = None
-=======
 # TODO: Create a nice logging mechanism looking at messages.
 # This mechanism could be a constant write to a file (named using the topic)
-#  in the temp_fs that would just write every message. Maybe it would also enumerate them
+#  in the temp_fs that would just write every message.
+# Maybe it would also enumerate them
 #  so they could be logically linked together during debugging.
 
-TEMP_FILES_PATH = '/Users/jaredgreene/OpenTrons/opentrons-api/api/opentrons'
-
->>>>>>> b48503f9
-
+TEMP_FILES_PATH = '~/.temp/opentrons-log'
 
 
 class MessageBroker(object):
@@ -73,8 +17,10 @@
     def __init__(self):
         self.topics_and_funcs = {}
         self.topic_temp_files = {}
-        self.topic_temp_files['topics']      = tmpfs.NamedTemporaryFile(prefix='Topics_', dir='.')
-        self.topic_temp_files['subscribers'] = tmpfs.NamedTemporaryFile(prefix='Subscribers_', dir='.')
+        self.topic_temp_files['topics'] = tmpfs.NamedTemporaryFile(
+            prefix='Topics_', dir='.')
+        self.topic_temp_files['subscribers'] = tmpfs.NamedTemporaryFile(
+            prefix='Subscribers_', dir='.')
 
     def write_to_temp_file(self, topic, msg):
         file = self.topic_temp_files[topic].file
@@ -89,8 +35,8 @@
         else:
             self.topics_and_funcs[topic] = [func]
             self.write_to_temp_file('topics', topic)
-            self.topic_temp_files[topic] = tmpfs.NamedTemporaryFile(prefix= topic +'_', dir='.')
-
+            self.topic_temp_files[topic] = tmpfs.NamedTemporaryFile(
+                prefix=topic + '_', dir='.')
 
     def remove(self, topic, func):
         self.listeners[topic].remove(func)
@@ -101,7 +47,6 @@
         self.write_to_temp_file(topic, message)
         for subscriber in self.topics_and_funcs[topic]:
             subscriber(message)
-
 
     @classmethod
     def get_instance(cls):
