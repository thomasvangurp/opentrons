import * as types from './mutation-types'
import { processTasks } from '../util'
import { trackEventFromWebsocket } from '../analytics'

function handleJupyterUpload (store, data) {
  let tasks = data.data
  processTasks(tasks, store.commit)
  store.commit(types.UPDATE_TASK_LIST, { tasks: tasks.calibrations })
}

function WebSocketPlugin (socket) {
  return store => {
    socket.on('event', data => {
      /*
       * Send analytics event for messages that meet certain conditions.
       * This needs to be at this top level root because certain events
       * Are captured in the if statement for toast notification and run screen
       * TODO: Refactor websocket events so that they are not showing up as both
       * Toast notifications and RunLog events
       */
      trackEventFromWebsocket(data)

      if (data.type === 'connection_status') {
        if (data.isConnected === false) {
          store.commit(types.UPDATE_ROBOT_CONNECTION, {'isConnected': false, 'port': null})
        }
      }
      if (data.name === 'move-finished') {
        store.commit(types.UPDATE_POSITION, {
          x: data.position.head.x,
          y: data.position.head.y,
          z: data.position.head.z,
          a: data.position.plunger.a,
          b: data.position.plunger.b
        }, { silent: true })
      }
      if (data.name === 'home' && data.axis) {
        store.commit(types.UPDATE_POSITION, {
          x: data.position.head.x,
          y: data.position.head.y,
          z: data.position.head.z,
          a: data.position.plunger.a,
          b: data.position.plunger.b
        })
      }
      if (data.name === 'command-run') {
        if (data.caller === 'ui') {
          data.timestamp = (new Date()).toLocaleTimeString()
          store.commit(types.UPDATE_RUN_LOG, data)
          store.commit(types.UPDATE_RUN_LENGTH, data)
        }
      }
      if (data.name === 'notification') {
        if (data.text.length > 0) {
          let {text, type} = data
          text = `${text}`
          console.log(type)
          data.timestamp = (new Date()).toLocaleTimeString()
          data.command_description = text
          data.notification = true
<<<<<<< HEAD
          data.type = type
=======
          trackEventFromWebsocket(data)
>>>>>>> 54173ddf
          store.commit(types.UPDATE_RUN_LOG, data)
        }
      }
      if (data.name === 'run-finished') {
        store.commit(types.UPDATE_ROBOT_STATE, {'busy': false})
        store.commit(types.UPDATE_RUNNING, {'running': false})
      }
      if (data.name === 'jupyter-upload') {
        console.log('JUPYTER UPLOAD HANDLER DISPATCHED W/', data)
        handleJupyterUpload(store, data)
      }
    })
  }
}

export default { handleJupyterUpload, WebSocketPlugin }<|MERGE_RESOLUTION|>--- conflicted
+++ resolved
@@ -58,11 +58,7 @@
           data.timestamp = (new Date()).toLocaleTimeString()
           data.command_description = text
           data.notification = true
-<<<<<<< HEAD
           data.type = type
-=======
-          trackEventFromWebsocket(data)
->>>>>>> 54173ddf
           store.commit(types.UPDATE_RUN_LOG, data)
         }
       }
