import Vue from 'vue'

import * as types from './mutation-types'
import * as analyticsEventTypes from '../analytics-events'
import { trackEvent } from '../analytics'
import Opentrons from '../rest_api_wrapper'
import { processTasks } from '../util'

const actions = {
<<<<<<< HEAD
=======
  connectRobot ({ commit }, port) {
    commit(types.UPDATE_DETACHED, {'detached': false})
    commit(types.UPDATE_ROBOT_STATE, {'busy': false})
    const payload = {isConnected: true, port}
    Opentrons.connect(port).then((wasSuccessful) => {
      if (wasSuccessful) {
        commit(types.UPDATE_ROBOT_CONNECTION, payload)
        if (window.confirm('Successfully Connected. Do you want to home now?')) {
          Opentrons.home('all')
        }
        Opentrons.getVersions().then((result) => {
          let versions = result
          commit(types.UPDATE_ROBOT_VERSIONS, {versions})
        })
      }
    })
  },
  disconnectRobot ({ commit }) {
    commit(types.UPDATE_DETACHED, {'detached': false})
    commit(types.UPDATE_ROBOT_STATE, {'busy': false})
    Opentrons.disconnect().then((wasSuccessful) => {
      if (wasSuccessful) {
        commit(types.UPDATE_ROBOT_CONNECTION, {'isConnected': false, 'port': null})
      }
    })
  },
>>>>>>> 94bcadc0
  uploadProtocol ({commit}, formData) {
    commit(types.UPDATE_ROBOT_STATE, {'busy': true})
    commit(types.UPLOADING, {'uploading': true})
    Opentrons.uploadProtocol(formData).then((result) => {
      let tasks
      if (result.success) {
        tasks = processTasks(result, commit)
      } else {
        tasks = []
      }
      const analyticsEventType = {
        true: analyticsEventTypes.PROTOCOL_UPLOAD_SUCCESS,
        false: analyticsEventTypes.PROTOCOL_UPLOAD_ERROR
      }[result.success]
      trackEvent(analyticsEventType, result.fileName)

      commit(types.UPDATE_WARNINGS, {warning: result.warnings})
      commit(types.UPDATE_ERROR, {errors: result.errors})
      commit(types.UPDATE_ROBOT_STATE, {'busy': false})
      commit(types.UPLOADING, {'uploading': false})
      commit(types.UPDATE_TASK_LIST, {tasks})
    })
  },
  loadProtocol ({commit}) {
    Opentrons.loadProtocol().then((result) => {
      if (result.success) {
        let tasks = processTasks(result, commit)
        commit(types.UPDATE_TASK_LIST, {tasks})
      } else {
        commit(types.UPDATE_TASK_LIST, {tasks: []})
      }
    })
  },
  selectIncrement ({commit}, data) {
    commit(types.UPDATE_INCREMENT, { 'currentIncrement': data.inc })
  },
  selectIncrementPlunger ({commit}, data) {
    commit(types.UPDATE_INCREMENT_PLUNGER, { 'currentIncrementPlunger': data.inc })
  },
  jog ({commit}, coords) {
    commit(types.UPDATE_ROBOT_STATE, {'busy': true})
    Opentrons.jog(coords).then((result) => {
      commit(types.UPDATE_ROBOT_STATE, {'busy': false})
    })
  },
  jogToSlot ({commit}, data) {
    commit(types.UPDATE_ROBOT_STATE, {'busy': true})
    Opentrons.jogToSlot(data).then(() => {
      commit(types.UPDATE_ROBOT_STATE, {'busy': false})
    })
  },
  calibrate ({commit}, data) {
    let type = 'plunger'
    if (data.slot) { type = 'placeable' }
    Opentrons.calibrate(data, type).then((tasks) => {
      if (tasks) {
        commit('UPDATE_TASK_LIST', {tasks})
      }
    })
  },
  moveToPlaceable ({commit}, data) {
    commit(types.UPDATE_ROBOT_STATE, {'busy': true})
    Vue.http
    .post('http://ot-two.local:31950/move_to_container', JSON.stringify(data), {emulateJSON: true})
    .then((response) => {
      commit(types.UPDATE_ROBOT_STATE, {'busy': false})
      console.log('success', response)
    }, (response) => {
      commit(types.UPDATE_ROBOT_STATE, {'busy': true})
      console.log('failed', response)
    })
  },
  runProtocol ({ commit }) {
    commit(types.UPDATE_RUNNING, {'running': true})
    commit(types.UPDATE_PROTOCOL_FINISHED, {'running': true})
    commit(types.RESET_RUN_LOG)
    commit(types.UPDATE_ROBOT_STATE, {'busy': true})
    if (window.confirm('About to run protocol. Home robot before running?')) {
      Opentrons.runHomeProtocol()
    } else {
      Opentrons.runProtocol()
    }
  },
  runDetached ({ commit }) {
    commit(types.UPDATE_RUNNING, {'running': false})
    commit(types.UPDATE_PROTOCOL_FINISHED, {'running': true})
    commit(types.UPDATE_DETACHED, {'detached': true})
    commit(types.RESET_RUN_LOG)
    commit(types.UPDATE_ROBOT_STATE, {'busy': true})
    if (window.confirm('About to run protocol. Home robot before running?')) {
      Opentrons.runHomeDetached()
    } else {
      Opentrons.runDetached()
    }
  },
  pauseProtocol ({ commit }) {
    Opentrons.pauseProtocol().then((wasSuccessful) => {
      console.log(wasSuccessful)
      if (wasSuccessful) {
        commit(types.UPDATE_PAUSED, wasSuccessful)
      }
    })
  },
  resumeProtocol ({ commit }) {
    Opentrons.resumeProtocol().then((wasSuccessful) => {
      console.log(wasSuccessful)
      if (wasSuccessful) {
        commit(types.UPDATE_PAUSED, !wasSuccessful)
      }
    })
  },
  cancelProtocol ({ commit }) {
    Opentrons.cancelProtocol()
  },
  finishRun ({ commit }) {
    commit(types.UPDATE_PROTOCOL_FINISHED, {'running': false})
  },
  moveToPosition ({commit}, data) {
    let type = 'plunger'
    if (data.slot) { type = 'placeable' }
    commit(types.UPDATE_ROBOT_STATE, {'busy': true})
    Opentrons.moveToPosition(data, type).then(() => {
      commit(types.UPDATE_ROBOT_STATE, {'busy': false})
    })
  },
  pickUpTip ({commit}, data) {
    commit(types.UPDATE_ROBOT_STATE, {'busy': true})
    Opentrons.pickUpTip(data).then(() => {
      commit(types.UPDATE_ROBOT_STATE, {'busy': false})
    })
  },
  dropTip ({commit}, data) {
    Opentrons.dropTip(data)
  },
  aspirate ({commit}, data) {
    Opentrons.aspirate(data)
  },
  dispense ({commit}, data) {
    Opentrons.dispense(data)
  },
  maxVolume ({commit}, data) {
    Opentrons.maxVolume(data).then((result) => {
      if (result) {
        Opentrons.loadProtocol().then((result) => {
          if (result.success) {
            let tasks = processTasks(result, commit)
            commit(types.UPDATE_TASK_LIST, {tasks})
          } else {
            commit(types.UPDATE_TASK_LIST, {tasks: []})
          }
        })
      }
    })
  },
  home ({commit}, data) {
    commit(types.UPDATE_ROBOT_STATE, {'busy': true})
    Opentrons.home(data.axis).then(() => {
      commit(types.UPDATE_ROBOT_STATE, {'busy': false})
    })
  }
}

export default {
  actions
}<|MERGE_RESOLUTION|>--- conflicted
+++ resolved
@@ -7,35 +7,6 @@
 import { processTasks } from '../util'
 
 const actions = {
-<<<<<<< HEAD
-=======
-  connectRobot ({ commit }, port) {
-    commit(types.UPDATE_DETACHED, {'detached': false})
-    commit(types.UPDATE_ROBOT_STATE, {'busy': false})
-    const payload = {isConnected: true, port}
-    Opentrons.connect(port).then((wasSuccessful) => {
-      if (wasSuccessful) {
-        commit(types.UPDATE_ROBOT_CONNECTION, payload)
-        if (window.confirm('Successfully Connected. Do you want to home now?')) {
-          Opentrons.home('all')
-        }
-        Opentrons.getVersions().then((result) => {
-          let versions = result
-          commit(types.UPDATE_ROBOT_VERSIONS, {versions})
-        })
-      }
-    })
-  },
-  disconnectRobot ({ commit }) {
-    commit(types.UPDATE_DETACHED, {'detached': false})
-    commit(types.UPDATE_ROBOT_STATE, {'busy': false})
-    Opentrons.disconnect().then((wasSuccessful) => {
-      if (wasSuccessful) {
-        commit(types.UPDATE_ROBOT_CONNECTION, {'isConnected': false, 'port': null})
-      }
-    })
-  },
->>>>>>> 94bcadc0
   uploadProtocol ({commit}, formData) {
     commit(types.UPDATE_ROBOT_STATE, {'busy': true})
     commit(types.UPLOADING, {'uploading': true})
