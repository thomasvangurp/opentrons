--- conflicted
+++ resolved
@@ -1,157 +1,44 @@
 <template>
-<<<<<<< HEAD
   <span>
-    <button class="btn-calibrate save" @click="calibratePlaceable()">SAVE</button>
-    <button :class="[{'disabled': !isCalibrated}, 'btn-calibrate', 'move-to']" @click="moveToPlaceable()">MOVE TO</button>
-    <button v-show="isTiprack" :class="[{'disabled': !isCalibrated}, 'btn-calibrate', 'move-to']" @click="pickUpTip()">PICK UP TIP</button>
-    <button v-show="isTiprack" :class="[{'disabled': !isCalibrated}, 'btn-calibrate', 'move-to']" @click="dropTip()">DROP TIP</button>
+    <button class='btn-calibrate save' @click='calibratePlaceable()'>SAVE</button>
+    <button :class="[{'disabled': !isCalibrated}, 'btn-calibrate', 'move-to']" @click='moveToPlaceable()'>MOVE TO</button>
+    <button v-show='isTiprack' :class="[{'disabled': !isCalibrated}, 'btn-calibrate', 'move-to']" @click='pickUpTip()'>PICK UP TIP</button>
+    <button v-show='isTiprack' :class="[{'disabled': !isCalibrated}, 'btn-calibrate', 'move-to']" @click='dropTip()'>DROP TIP</button>
   </span>
-=======
-  <section id='task'>
-    <h1 class='title'>
-      Calibrate the {{this.instrument ? this.instrument.label : ''}}
-      pipette to the
-      {{this.containerType(this.type) === 'tiprack' ? 'center' : 'bottom'}}
-      {{this.calibrationPoint}}
-      of your {{this.placeable ? this.placeable.label : ''}} container
-    </h1>
-    <button class='btn-calibrate save' @click='calibratePlaceable(placeable, instrument)'>SAVE</button>
-    <button :class="[{'disabled': !placeable.calibrated}, 'btn-calibrate', 'move-to']" @click='moveToPlaceable(placeable, instrument)'>MOVE TO</button>
-    <button v-show='placeableType("tiprack")' :class="[{'disabled': !placeable.calibrated}, 'btn-calibrate', 'move-to']" @click='pickUpTip(instrument)'>PICK UP TIP</button>
-    <button v-show='placeableType("tiprack")' :class="[{'disabled': !placeable.calibrated}, 'btn-calibrate', 'move-to']" @click='dropTip(instrument)'>DROP TIP</button>
-    <div class='well-img'>
-      <span v-if='instrument.channels === 1'>
-        <img src='../assets/img/well_single.png' v-show='placeableType("default")' />
-        <img src='../assets/img/tiprack_single.png' v-show='placeableType("tiprack")'/>
-        <img src='../assets/img/trough_single.png' v-show='placeableType("trough")'/>
-        <img src='../assets/img/tuberack_single.png' v-show='placeableType("tuberack")'/>
-        <img src='../assets/img/point_trash.png' v-show='placeableType("point")'/>
-      </span>
-      <span v-else>
-        <img src='../assets/img/well_multi.png' v-show='placeableType("default")' />
-        <img src='../assets/img/tiprack_multi.png' v-show='placeableType("tiprack")'/>
-        <img src='../assets/img/trough_multi.png' v-show='placeableType("trough")'/>
-        <img src='../assets/img/tuberack_single.png' v-show='placeableType("tuberack")'/>
-        <img src='../assets/img/point_trash.png' v-show='placeableType("point")'/>
-      </span>
-    </div>
-  </section>
->>>>>>> f9328fe6
 </template>
 
 <script>
   export default {
-    name: "CalibratePlaceable",
-    props: ["instrument", "placeable"],
+    name: 'CalibratePlaceable',
+    props: ['instrument', 'placeable'],
     methods: {
-<<<<<<< HEAD
-      calibratePlaceable() {
+      calibratePlaceable () {
         let slot = this.placeable.slot
         let label = this.placeable.label
         let axis = this.instrument.axis
-        this.$store.dispatch("calibrate", {slot, label, axis})
+        this.$store.dispatch('calibrate', {slot, label, axis})
       },
-      moveToPlaceable() {
+      moveToPlaceable () {
         let slot = this.placeable.slot
         let label = this.placeable.label
         let axis = this.instrument.axis
-        this.$store.dispatch("moveToPosition", {slot, label, axis})
+        this.$store.dispatch('moveToPosition', {slot, label, axis})
       },
-      pickUpTip() {
+      pickUpTip () {
         let axis = this.instrument.axis
-        this.$store.dispatch("pickUpTip", {axis})
+        this.$store.dispatch('pickUpTip', {axis})
       },
-      dropTip() {
+      dropTip () {
         let axis = this.instrument.axis
-        this.$store.dispatch("dropTip", {axis})
+        this.$store.dispatch('dropTip', {axis})
       }
     },
     computed: {
-      isTiprack() {
+      isTiprack () {
         return this.placeable.sanitizedType === 'tiprack'
       },
-      isCalibrated() {
+      isCalibrated () {
         return this.placeable.calibrated
-=======
-      placeableType (type) {
-        return this.type === type
-      },
-      calibratePlaceable (placeable, instrument) {
-        let slot = placeable.slot
-        let label = placeable.label
-        let axis = instrument.axis
-        this.$store.dispatch('calibrate', {slot: slot, label: label, axis: axis})
-      },
-      moveToPlaceable (placeable, instrument) {
-        let slot = placeable.slot
-        let label = placeable.label
-        let axis = instrument.axis
-        this.$store.dispatch('moveToPosition', {slot: slot, label: label, axis: axis})
-      },
-      pickUpTip (instrument) {
-        let axis = instrument.axis
-        this.$store.dispatch('pickUpTip', { axis: axis })
-      },
-      dropTip (instrument) {
-        let axis = instrument.axis
-        this.$store.dispatch('dropTip', { axis: axis })
-      },
-      currentInstrument (tasks) {
-        return tasks.filter((instrument) => {
-          return instrument.axis === this.$route.params.instrument
-        })[0]
-      },
-      currentPlaceable (tasks) {
-        return this.currentInstrument(tasks).placeables.filter((placeable) => {
-          return placeable.label === this.$route.params.placeable
-        })[0]
-      },
-      containerType (type) {
-        if (type === 'point') {
-          return 'point'
-        } else if (type.includes('tiprack')) {
-          return 'tiprack'
-        } else if (type.includes('trough')) {
-          return 'trough'
-        } else if (type.includes('tuberack')) {
-          return 'tuberack'
-        } else {
-          return 'default'
-        }
-      }
-    },
-    computed: {
-      instrument () {
-        let tasks = this.$store.state.tasks
-        return this.currentInstrument(tasks)
-      },
-      placeable () {
-        let tasks = this.$store.state.tasks
-        return this.currentPlaceable(tasks)
-      },
-      type () {
-        let tasks = this.$store.state.tasks
-        let placeable = this.currentPlaceable(tasks)
-        let type = this.containerType(placeable.type)
-        return type
-      },
-      calibrationPoint () {
-        let type = this.containerType(this.type)
-        let position = 'of the A1 well'
-        if (type === 'trough') {
-          position = 'of the A1 slot'
-        } else if ((type === 'tiprack' || type === 'default') && this.instrument.channels === 8) {
-          position = 'of the A1 row'
-        } else if (type === 'point') {
-          position = ''
-        }
-        return position
-      }
-    },
-    created: function () {
-      if (this.$store.state.tasks) {
-        this.$store.dispatch('loadProtocol')
->>>>>>> f9328fe6
       }
     }
   }
